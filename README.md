--- conflicted
+++ resolved
@@ -1,74 +1,87 @@
-<h1 align="center" id="title">Audit</h1>
+# YouTube to MP3 Converter
 
-<p id="description">A ytdpl wrap with a lot of features and a fresh aesthetic made to practice with electron.</p>
+A lightweight desktop application that lets you download high-quality MP3 audio from YouTube videos. Built with Electron, React, and TypeScript, with yt-dlp for reliable YouTube downloads.
 
-<h2>🛠️ Installation and usage steps:</h2>
+## Features
 
-<<<<<<< HEAD
-<p>1. Clone the repository and install dependencies</p>
+- Download YouTube videos as high-quality MP3 files
+- Simple and intuitive user interface
+- Fast downloads with progress tracking
+- Cross-platform support (Windows, macOS, Linux)
+- No file size limits
+
+## Prerequisites
+
+- Node.js 16.x or later
+- npm or yarn
+- Python 3.7+ (for yt-dlp)
+- FFmpeg (for audio conversion)
+
+## Installation
+
+1. Clone the repository:
+   ```bash
+   git clone https://github.com/TheNotoriousCompa/ytmp3-next.git
+   cd ytmp3-next
+   ```
+
+2. Install dependencies:
+   ```bash
+   npm install
+   # or
+   yarn
+   ```
+
+3. Install Python dependencies:
+   ```bash
+   pip install -r requirements.txt
+   ```
+
+## Usage
+
+1. Start the application:
+   ```bash
+   npm run dev
+   # or
+   yarn dev
+   ```
+
+2. Copy and paste a YouTube URL into the input field
+3. Click "Download" and choose a save location
+4. Wait for the conversion to complete
+
+## Building for Production
+
+To create a standalone application:
 
 ```bash
-# Clone the repository
-git clone https://github.com/yourusername/audit.git
-cd audit
-
-# Install Node.js dependencies
-npm install
-# or
-yarn
-
-# Install Python dependencies
-pip install yt-dlp>=2023.3.4 mutagen>=1.45.1 Pillow>=9.0.0 requests>=2.27.1
-```
-
-2. Start the application
-
-```bash
-# Development mode
-npm run dev
-# or
-yarn dev
-
-# Build for production
+# Build the application
 npm run build
 # or
 yarn build
+
+# Package for your platform
+npm run package
+# or
+yarn package
 ```
 
-<h2>🍰 Contribution Guidelines:</h2>
-
-You can do whatever you want with this code! 
-
-  
-  
-<h2>💻 Built with</h2>
-
-Technologies used in the project:
-
-*   Electron
-*   Next
-*   Typescript
-*   Python
-=======
-<p>1. Install of the dependencies</p>
+## Project Structure
 
 ```
-yt-dlp>=2023.3.4 mutagen>=1.45.1 Pillow>=9.0.0 requests>=2.27.1
+ytmp3-next/
+├── src/                    # Source files
+│   ├── main/               # Electron main process
+│   ├── renderer/           # React frontend
+│   └── types/              # TypeScript definitions
+├── python/                 # yt-dlp wrapper and FFmpeg
+└── scripts/                # Build utilities
 ```
 
-<h2>🍰 Contribution Guidelines:</h2>
+## License
 
-You can do whatever you want with this code! 
+This project is licensed under the MIT License - see the [LICENSE](LICENSE) file for details.
 
-  
-  
-<h2>💻 Built with</h2>
+## Disclaimer
 
-Technologies used in the project:
-
-*   Electron
-*   Next
-*   Typescript
-*   Python
-
->>>>>>> 6c46e86c
+This application is for personal use only. Please respect YouTube's terms of service and only download content you have the rights to.